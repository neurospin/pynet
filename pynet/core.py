--- conflicted
+++ resolved
@@ -209,19 +209,11 @@
                 if scheduler is not None:
                     logger.debug("  update scheduler.")
                     scheduler.step(loss)
-<<<<<<< HEAD
-                    if hasattr(scheduler, "get_lr"):
-                        lr = scheduler.get_lr()
-                    else:
-                        lr = [param["lr"] for param in self.optimizer.param_groups]
-                    logger.debug("  - lr: {0}".format(lr))
-=======
                     if hasattr(scheduler, "get_last_lr"):
                         logger.debug("  - lr: {0}".format(
                             scheduler.get_last_lr()))
                     else:
                         logger.debug("  - lr: {0}".format(scheduler._last_lr))
->>>>>>> f935146c
                 logger.debug("  update train history.")
                 train_history.log((fold, epoch), loss=loss, **values)
                 train_history.summary()
